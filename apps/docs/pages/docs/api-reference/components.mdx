--- conflicted
+++ resolved
@@ -26,8 +26,5 @@
 - [\<Drawer\>](components/drawer) - A reference list of items that can be dragged into a droppable area, normally [`<Puck.Preview>`](components/puck-preview).
 - [\<Drawer.Item\>](components/drawer-item) - An item that can be dragged from a [`<Drawer>`](components/drawer).
 - [\<FieldLabel\>](components/field-label) - Render a styled `label` when creating [`custom` fields](/docs/api-reference/fields/custom).
-<<<<<<< HEAD
-- [\<Select\>](components/select) - Render a styled `select` input with a list of options. Supports optional search functionality for better UX with long lists.
-=======
 - [\<IconButton\>](components/icon-button) - Render a styled icon button component used throughout the Puck UI.
->>>>>>> a4cc1791
+- [\<Select\>](components/select) - Render a styled `select` input with a list of options. Supports optional search functionality for better UX with long lists.