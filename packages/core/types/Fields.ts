--- conflicted
+++ resolved
@@ -1,9 +1,5 @@
 import { ReactElement, ReactNode } from "react";
-<<<<<<< HEAD
 import { DefaultComponentProps, FieldMetadata, UiState } from ".";
-=======
-import { DefaultComponentProps, Metadata, UiState } from ".";
->>>>>>> 2f302569
 
 type FieldOption = {
   label: string | ReactNode;
@@ -42,14 +38,10 @@
 export interface SelectField extends BaseField {
   type: "select";
   options: FieldOptions;
-<<<<<<< HEAD
-}
-=======
   placeholder?: string;
   searchable?: boolean;
   searchPlaceholder?: string;
 };
->>>>>>> 2f302569
 
 export interface RadioField extends BaseField {
   type: "radio";
@@ -112,28 +104,8 @@
   enabled?: boolean;
 };
 
-<<<<<<< HEAD
 export interface ExternalField<Props extends any = { [key: string]: any }>
   extends BaseField {
-  type: "external";
-  cache?: CacheOpts;
-  placeholder?: string;
-  fetchList: (params: {
-    query: string;
-    filters: Record<string, any>;
-  }) => Promise<any[] | null>;
-  mapProp?: (value: any) => Props;
-  mapRow?: (value: any) => Record<string, string | number | ReactElement>;
-  getItemSummary?: (item: NotUndefined<Props>, index?: number) => string;
-  showSearch?: boolean;
-  renderFooter?: (props: { items: any[] }) => ReactElement;
-  initialQuery?: string;
-  filterFields?: Record<string, Field>;
-  initialFilters?: Record<string, any>;
-}
-=======
-export type ExternalField<Props extends any = { [key: string]: any }> =
-  BaseField & {
     type: "external";
     cache?: CacheOpts;
     placeholder?: string;
@@ -160,7 +132,6 @@
       initialPageSize?: number;
     };
   };
->>>>>>> 2f302569
 
 export type CustomFieldRender<Value extends any> = (props: {
   field: CustomField<Value>;
